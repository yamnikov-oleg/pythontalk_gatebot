--- conflicted
+++ resolved
@@ -982,11 +982,7 @@
         "options": [
             "<code>None</code>",
             "<code>1</code>",
-<<<<<<< HEAD
-            "<code>StopIteration</code>",
-=======
             "It raises <code>StopIteration</code>",
->>>>>>> fe179f67
             "<code>2</code>"
         ],
         "question": "What does <code>next(i for i in range(1,10,2) if not i%2)</code> evaluate to?"
@@ -1018,10 +1014,6 @@
             "All of the above",
             "None of the above"
         ],
-<<<<<<< HEAD
-        "question": "Which of the following options can be used to create a None value from a string?"
-=======
         "question": "Which of the following options can be used to create a NaN value from a string?"
->>>>>>> fe179f67
     }
 ]